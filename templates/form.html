<!DOCTYPE html>
<html lang="en">
<<<<<<< HEAD
  <!-- Base HTML File written by Enes Berk Sakalli-->

  <head>
    <meta charset="utf-8" />
    <title>Phylo-Movies</title>

    <!-- CSS only -->
    <link href="https://cdn.jsdelivr.net/npm/bootstrap@5.2.2/dist/css/bootstrap.min.css" rel="stylesheet"
      integrity="sha384-Zenh87qX5JnK2Jl0vWa8Ck2rdkQ2Bzep5IDxbcnCeuOxjzrPF/et3URy9Bv1WTRi" crossorigin="anonymous" />

    <link rel="stylesheet" href="https://cdnjs.cloudflare.com/ajax/libs/font-awesome/4.7.0/css/font-awesome.min.css" />
    <!-- JavaScript Bundle with Popper -->

    <script src="https://d3js.org/d3.v7.min.js"></script>

    <!-- JavaScript Bundle with Popper -->
    <script src="https://cdn.jsdelivr.net/npm/bootstrap@5.2.2/dist/js/bootstrap.bundle.min.js"
      integrity="sha384-OERcA2EqjJCMA+/3y+gxIOqMEjwtxJY7qPCqsdltbNJuaOe923+mo//f6V8Qbsw3"
      crossorigin="anonymous"></script>

    <!-- UIkit CSS -->
    <link rel="stylesheet" href="https://cdn.jsdelivr.net/npm/uikit@3.15.22/dist/css/uikit.min.css" />
=======
<!-- Base HTML File written by Enes Berk Sakalli-->

<head>
  <meta charset="utf-8" />
  <title>Phylo-Movies</title>

  <!-- CSS only -->
  <link href="https://cdn.jsdelivr.net/npm/bootstrap@5.2.2/dist/css/bootstrap.min.css" rel="stylesheet"
    integrity="sha384-Zenh87qX5JnK2Jl0vWa8Ck2rdkQ2Bzep5IDxbcnCeuOxjzrPF/et3URy9Bv1WTRi" crossorigin="anonymous" />

  <link rel="stylesheet" href="https://cdnjs.cloudflare.com/ajax/libs/font-awesome/4.7.0/css/font-awesome.min.css" />
  <!-- JavaScript Bundle with Popper -->

  <script src="https://d3js.org/d3.v7.min.js"></script>

  <!-- JavaScript Bundle with Popper -->
  <script src="https://cdn.jsdelivr.net/npm/bootstrap@5.2.2/dist/js/bootstrap.bundle.min.js"
    integrity="sha384-OERcA2EqjJCMA+/3y+gxIOqMEjwtxJY7qPCqsdltbNJuaOe923+mo//f6V8Qbsw3" crossorigin="anonymous">
  </script>

  <!-- UIkit CSS -->
  <link rel="stylesheet" href="https://cdn.jsdelivr.net/npm/uikit@3.15.22/dist/css/uikit.min.css" />

  <!-- UIkit JS -->
  <script src="https://cdn.jsdelivr.net/npm/uikit@3.15.22/dist/js/uikit.min.js"></script>
  <script src="https://cdn.jsdelivr.net/npm/uikit@3.15.22/dist/js/uikit-icons.min.js"></script>
</head>

<body>
  <nav class="navbar navbar-expand-lg navbar-light bg-light">
    <div class="container-fluid">
      <a class="navbar-brand" href="/"> Phylo-Movies </a>

      <button class="navbar-toggler" type="button" data-bs-toggle="collapse" data-bs-target="#navbarSupportedContent"
        aria-controls="navbarSupportedContent" aria-expanded="false" aria-label="Toggle navigation">
        <span class="navbar-toggler-icon"></span>
      </button>
      <div class="collapse navbar-collapse" id="navbarSupportedContent">
        <ul class="navbar-nav me-auto mb-2 mb-lg-0">
          <li class="nav-item">
            <a class="nav-link active" aria-current="page" href="./about">About</a>
          </li>
          <li class="nav-item">
            <a class="nav-link active" aria-current="page" href="#">Help</a>
          </li>
        </ul>
      </div>
    </div>
  </nav>
>>>>>>> 46d21bb0

  <div class="container" style="margin-top: 50px">
    <div class="row">
      <div class="header p-0">
        <h1>Phylo-Movies</h1>
      </div>
    </div>

    <form method="post" enctype="multipart/form-data">

<<<<<<< HEAD
        <button class="navbar-toggler" type="button" data-bs-toggle="collapse" data-bs-target="#navbarSupportedContent"
          aria-controls="navbarSupportedContent" aria-expanded="false" aria-label="Toggle navigation">
          <span class="navbar-toggler-icon"></span>
        </button>
        <div class="collapse navbar-collapse" id="navbarSupportedContent">
          <ul class="navbar-nav me-auto mb-2 mb-lg-0">
            <li class="nav-item">
              <a class="nav-link active" aria-current="page" href="./about">About</a>
            </li>
            <li class="nav-item">
              <a class="nav-link active" aria-current="page" href="#">Help</a>
            </li>
          </ul>
        </div>
=======
      <div class="row">
        <label for="form-file-tree" class="form-label col-form-label-lg">Tree-File</label>
        <input onchange="createColorArray(event)" type="file" class="form-control form-control-lg" id="input-file-tree" name="treeFile" required />
>>>>>>> 46d21bb0
      </div>

<<<<<<< HEAD
    <div class="container" style="margin-top: 50px">

=======
>>>>>>> 46d21bb0
      <div class="row">
        <label for="form-file-order" class="form-label col-form-label-lg">Order-File</label>
        <input type="file" class="form-control form-control-lg" id="form-file-order" name="orderFile" />
      </div>

<<<<<<< HEAD
      <form method="post" enctype="multipart/form-data">

        <div class="form-group row">
          <label for="form-file-tree" class="form-label col-form-label-lg">Tree-File</label>
          <input onchange="createColorArray(event)" type="file" class="form-control form-control-lg"
            id="input-file-tree" name="treeFile" required />
        </div>

        <div class="form-group row">
          <label for="form-file-order" class="form-label col-form-label-lg">Order-File</label>
          <input type="file" class="form-control form-control-lg" id="form-file-order" name="orderFile" />
=======
      <div class="row">
        <div class="col">
          <label for="window-size" class="form-label col-form-label-lg">Window-Size</label>
          <input id="window-size" class="form-control" type="number" name="windowSize" placeholder="1" value="1" />
        </div>

        <div class="col">
          <label for="window-step-size" class="form-label col-form-label-lg">Window-Step-Size</label>
          <input id="window-step-size" class="form-control" type="number" name="windowStepSize" placeholder="1"
            value="1" />
>>>>>>> 46d21bb0
        </div>
      </div>

<<<<<<< HEAD
        <div class="row pt-2">

          <div class="col">
            <label for="window-size">Window-Size</label>
            <input id="window-size" class="form-control" type="number" name="windowSize" placeholder="1" value="1" />
          </div>

          <div class="col">
            <label for="window-step-size">Window-Step-Size</label>
            <input id="window-step-size" class="form-control" type="number" name="windowStepSize" placeholder="1"
              value="1" />
          </div>

        </div>

        <div id="colour-section">

        </div>

        <div id="button-row" class="pt-4">
          <button type="submit" class="uk-button uk-button-default">
            <i class="fa fa-play"></i>
            Play
          </button>
        </div>

      </form>
    </div>
  </body>

</html>

<script>
  let leaves = [];

  // https://github.com/jasondavies/newick.js
  function parseNewick(a) {
    for (
      var e = [], r = {}, s = a.split(/\s*(;|\(|\)|,|:)\s*/), t = 0;
      t < s.length;
      t++
    ) {
      var n = s[t];
      switch (n) {
        case "(":
          var c = {};
          (r.branchset = [c]), e.push(r), (r = c);
          break;
        case ",":
          var c = {};
          e[e.length - 1].branchset.push(c), (r = c);
          break;
        case ")":
          r = e.pop();
          break;
        case ":":
          break;
        default:
          var h = s[t - 1];
          ")" == h || "(" == h || "," == h
            ? (r.name = n)
            : ":" == h && (r.length = parseFloat(n));
=======
      <div id="colour-section"></div>

      <div id="button-row" class="pt-4">
        <button type="submit" class="uk-button uk-button-default">
          <i class="fa fa-play"></i>
          Play
        </button>
      </div>
    </form>
  </div>

  <script>
    let leaves = [];
  
    // https://github.com/jasondavies/newick.js
    function parseNewick(a) {
      for (
        var e = [], r = {}, s = a.split(/\s*(;|\(|\)|,|:)\s*/), t = 0; t < s.length; t++
      ) {
        var n = s[t];
        switch (n) {
          case "(":
            var c = {};
            (r.branchset = [c]), e.push(r), (r = c);
            break;
          case ",":
            var c = {};
            e[e.length - 1].branchset.push(c), (r = c);
            break;
          case ")":
            r = e.pop();
            break;
          case ":":
            break;
          default:
            var h = s[t - 1];
            ")" == h || "(" == h || "," == h ?
              (r.name = n) :
              ":" == h && (r.length = parseFloat(n));
        }
      }
      return r;
    }
  
    async function createColorArray(event) {
      const file = event.target.files.item(0);
      const text = await file.text();
      // document.getElementById("output").innerText = text;
      let newickTrees = text.split("\n");
      let firstNewickTree = newickTrees[0];
      let tree = parseNewick(firstNewickTree);
      let root = d3.hierarchy(tree, (d) => d.branchset);
      leaves = root.leaves();
  
      document.getElementById("colour-section").innerHTML = `
          <!-- This is a button toggling the modal with the default close button -->
           <!-- This is the modal with the default close button -->
          <div id="modal-close-default" uk-modal>
  
              <div class="uk-modal-dialog uk-modal-body">
                  <button class="uk-modal-close-default" type="button" uk-close></button>
                  <div class="uk-child-width-1-3@s uk-grid-small uk-text-center" uk-grid>
                      <div class="uk-tile uk-tile-default uk-padding-remove">
                          <div class="uk-margin">
                              <div uk-form-custom="target: > * > span:last-child">
                                  <select id="coloring-mode-selector" aria-label="Custom controls">
                                      <option value="1">Taxa</option>
                                      <option value="2">Groups</option>
                                  </select>
                                  <span class="uk-link">
                                      <span uk-icon="icon: pencil"></span>
                                      <span></span>
                                  </span>
                              </div>
                          </div>
                      </div>
  
                      <div id="seperator-select" class="uk-tile uk-tile-default uk-padding-remove"></div>
                      <div id="group-button" class="uk-tile uk-tile-default uk-padding-remove"></div>
  
                  </div>
  
  
                  <div id="color-array-container" class="uk-child-width-1-3@s uk-grid-small uk-text-center" uk-grid>
                      ${generateColorArray(
                        leaves.map((leave) => {
                          return leave.data.name;
                        })
                      )}
                  </div>
  
              </div>
  
          </div>
          `;
  
  
      if (!document.getElementById('color-assign-button')) {
        document.getElementById("button-row").innerHTML += `
            <button id="color-assign-button" class="uk-button uk-button-primary uk-margin-remove" type="button" uk-toggle="target: #modal-close-default">
                Assign Colors
            </button>`;
>>>>>>> 46d21bb0
      }
  
      document.getElementById("coloring-mode-selector").addEventListener(
        "change",
        (event) => {
          if (event.target.value == 1) {
            document.getElementById("color-array-container").innerHTML =
              generateColorArray(
                leaves.map((leave) => {
                  return leave.data.name;
                })
              );
            document.getElementById("seperator-select").innerHTML = ``;
            document.getElementById("group-button").innerHTML = ``;
          }
          if (event.target.value == 2) {
            document.getElementById(
              "seperator-select"
            ).innerHTML = `<div uk-form-custom="target: > * > span:last-child">
                          <select id="seperator-select-button" aria-label="Custom controls" name="seperator">
                              <option value="-">-</option>
                              <option value="_">Underscore</option>
                              <option value="+">+</option>
                          </select>
                          <span class="uk-link">
                              <span uk-icon="icon: pencil"></span>
                              <span></span>
                          </span>
                      </div>
                      `;
  
            document.getElementById("group-button").innerHTML = `
                      <div class="form-group row py-2">
                          <div class="col p-0">
                              <button id="group-button" type="submit" class="uk-button uk-button-primary uk-margin-remove">
                                  Group
                              </button>
                          </div>
                      </div>
                      `;
  
            document
              .getElementById("group-button")
              .addEventListener("click", (e) => {
                let seperator = document.getElementById(
                  "seperator-select-button"
                ).value;
                let group = groupLeaves(leaves, seperator);
                let colorContainer = generateColorArray(group);
  
                document.getElementById("color-array-container").innerHTML =
                  colorContainer;
              });
          }
        },
        false
      );
    }
<<<<<<< HEAD
    return r;
  }

  async function createColorArray(event) {
    const file = event.target.files.item(0);
    const text = await file.text();
    // document.getElementById("output").innerText = text;
    let newickTrees = text.split("\n");
    let firstNewickTree = newickTrees[0];
    let tree = parseNewick(firstNewickTree);
    let root = d3.hierarchy(tree, (d) => d.branchset);
    leaves = root.leaves();

    document.getElementById("colour-section").innerHTML = `
        <!-- This is a button toggling the modal with the default close button -->
         <!-- This is the modal with the default close button -->
        <div id="modal-close-default" uk-modal>

            <div class="uk-modal-dialog uk-modal-body">
                <button class="uk-modal-close-default" type="button" uk-close></button>
                <div class="uk-child-width-1-3@s uk-grid-small uk-text-center" uk-grid>
                    <div class="uk-tile uk-tile-default uk-padding-remove">
                        <div class="uk-margin">
                            <div uk-form-custom="target: > * > span:last-child">
                                <select id="coloring-mode-selector" aria-label="Custom controls">
                                    <option value="1">Taxa</option>
                                    <option value="2">Groups</option>
                                </select>
                                <span class="uk-link">
                                    <span uk-icon="icon: pencil"></span>
                                    <span></span>
                                </span>
                            </div>
                        </div>
                    </div>

                    <div id="seperator-select" class="uk-tile uk-tile-default uk-padding-remove"></div>
                    <div id="group-button" class="uk-tile uk-tile-default uk-padding-remove"></div>

                </div>


                <div id="color-array-container" class="uk-child-width-1-3@s uk-grid-small uk-text-center" uk-grid>
                    ${generateColorArray(
      leaves.map((leave) => {
        return leave.data.name;
      })
    )}
                </div>

            </div>

        </div>
        `;

    document.getElementById("button-row").innerHTML += `
    <button class="uk-button uk-button-primary uk-margin-remove" type="button" uk-toggle="target: #modal-close-default">
        Assign Colors
    </button>`;

    document.getElementById("coloring-mode-selector").addEventListener(
      "change",
      (event) => {
        if (event.target.value == 1) {
          document.getElementById("color-array-container").innerHTML =
            generateColorArray(
              leaves.map((leave) => {
                return leave.data.name;
              })
            );
          document.getElementById("seperator-select").innerHTML = ``;
          document.getElementById("group-button").innerHTML = ``;
        }
        if (event.target.value == 2) {
          document.getElementById(
            "seperator-select"
          ).innerHTML = `<div uk-form-custom="target: > * > span:last-child">
                        <select id="seperator-select-button" aria-label="Custom controls" name="seperator">
                            <option value="-">-</option>
                            <option value="_">Underscore</option>
                            <option value="+">+</option>
                        </select>
                        <span class="uk-link">
                            <span uk-icon="icon: pencil"></span>
                            <span></span>
                        </span>
                    </div>
                    `;

          document.getElementById("group-button").innerHTML = `
                    <div class="form-group row py-2">
                        <div class="col p-0">
                            <button id="group-button" type="submit" class="uk-button uk-button-primary uk-margin-remove">
                                Group
                            </button>
                        </div>
                    </div>
                    `;

          document
            .getElementById("group-button")
            .addEventListener("click", (e) => {
              let seperator = document.getElementById(
                "seperator-select-button"
              ).value;
              let group = groupLeaves(leaves, seperator);
              let colorContainer = generateColorArray(group);

              document.getElementById("color-array-container").innerHTML =
                colorContainer;
            });
        }
      },
      false
    );
  }

  function groupLeaves(leaves, seperator) {
    subtypes = new Set();
    leaves.forEach((leave) => {
      subtype = leave.data.name.split("+");
      subtypes.add(subtype[0]);
    });
    return subtypes;
  }

  function generateColorArray(elements) {
    let elementContainer = "";
    elements.forEach((element) => {
      elementContainer += `
                <div class="uk-tile uk-tile-default uk-padding-remove">
                    <div>
                        ${element}
                    </div>
                    <div>
                        <input id="taxa-${element}" type="color" name="taxa-color-${element}" value="#000000">
                    </div>
                </div>
                    `;
    });
    return elementContainer;
  }
</script>
=======
  
    function groupLeaves(leaves, seperator) {
      subtypes = new Set();
      leaves.forEach((leave) => {
        subtype = leave.data.name.split("+");
        subtypes.add(subtype[0]);
      });
      return subtypes;
    }
  
    function generateColorArray(elements) {
      let elementContainer = "";
      elements.forEach((element) => {
        elementContainer += `
                  <div class="uk-tile uk-tile-default uk-padding-remove">
                      <div>
                          ${element}
                      </div>
                      <div>
                          <input id="taxa-${element}" type="color" name="taxa-color-${element}">
                      </div>
                  </div>
                      `;
      });
      return elementContainer;
    }
  </script>
</body>

</html>
>>>>>>> 46d21bb0
<|MERGE_RESOLUTION|>--- conflicted
+++ resolved
@@ -1,6 +1,5 @@
 <!DOCTYPE html>
 <html lang="en">
-<<<<<<< HEAD
   <!-- Base HTML File written by Enes Berk Sakalli-->
 
   <head>
@@ -23,7 +22,6 @@
 
     <!-- UIkit CSS -->
     <link rel="stylesheet" href="https://cdn.jsdelivr.net/npm/uikit@3.15.22/dist/css/uikit.min.css" />
-=======
 <!-- Base HTML File written by Enes Berk Sakalli-->
 
 <head>
@@ -73,7 +71,6 @@
       </div>
     </div>
   </nav>
->>>>>>> 46d21bb0
 
   <div class="container" style="margin-top: 50px">
     <div class="row">
@@ -84,7 +81,6 @@
 
     <form method="post" enctype="multipart/form-data">
 
-<<<<<<< HEAD
         <button class="navbar-toggler" type="button" data-bs-toggle="collapse" data-bs-target="#navbarSupportedContent"
           aria-controls="navbarSupportedContent" aria-expanded="false" aria-label="Toggle navigation">
           <span class="navbar-toggler-icon"></span>
@@ -99,24 +95,18 @@
             </li>
           </ul>
         </div>
-=======
       <div class="row">
         <label for="form-file-tree" class="form-label col-form-label-lg">Tree-File</label>
         <input onchange="createColorArray(event)" type="file" class="form-control form-control-lg" id="input-file-tree" name="treeFile" required />
->>>>>>> 46d21bb0
       </div>
 
-<<<<<<< HEAD
     <div class="container" style="margin-top: 50px">
 
-=======
->>>>>>> 46d21bb0
       <div class="row">
         <label for="form-file-order" class="form-label col-form-label-lg">Order-File</label>
         <input type="file" class="form-control form-control-lg" id="form-file-order" name="orderFile" />
       </div>
 
-<<<<<<< HEAD
       <form method="post" enctype="multipart/form-data">
 
         <div class="form-group row">
@@ -128,7 +118,6 @@
         <div class="form-group row">
           <label for="form-file-order" class="form-label col-form-label-lg">Order-File</label>
           <input type="file" class="form-control form-control-lg" id="form-file-order" name="orderFile" />
-=======
       <div class="row">
         <div class="col">
           <label for="window-size" class="form-label col-form-label-lg">Window-Size</label>
@@ -139,11 +128,9 @@
           <label for="window-step-size" class="form-label col-form-label-lg">Window-Step-Size</label>
           <input id="window-step-size" class="form-control" type="number" name="windowStepSize" placeholder="1"
             value="1" />
->>>>>>> 46d21bb0
         </div>
       </div>
 
-<<<<<<< HEAD
         <div class="row pt-2">
 
           <div class="col">
@@ -206,7 +193,6 @@
           ")" == h || "(" == h || "," == h
             ? (r.name = n)
             : ":" == h && (r.length = parseFloat(n));
-=======
       <div id="colour-section"></div>
 
       <div id="button-row" class="pt-4">
@@ -309,7 +295,6 @@
             <button id="color-assign-button" class="uk-button uk-button-primary uk-margin-remove" type="button" uk-toggle="target: #modal-close-default">
                 Assign Colors
             </button>`;
->>>>>>> 46d21bb0
       }
   
       document.getElementById("coloring-mode-selector").addEventListener(
@@ -368,7 +353,6 @@
         false
       );
     }
-<<<<<<< HEAD
     return r;
   }
 
@@ -485,34 +469,6 @@
       false
     );
   }
-
-  function groupLeaves(leaves, seperator) {
-    subtypes = new Set();
-    leaves.forEach((leave) => {
-      subtype = leave.data.name.split("+");
-      subtypes.add(subtype[0]);
-    });
-    return subtypes;
-  }
-
-  function generateColorArray(elements) {
-    let elementContainer = "";
-    elements.forEach((element) => {
-      elementContainer += `
-                <div class="uk-tile uk-tile-default uk-padding-remove">
-                    <div>
-                        ${element}
-                    </div>
-                    <div>
-                        <input id="taxa-${element}" type="color" name="taxa-color-${element}" value="#000000">
-                    </div>
-                </div>
-                    `;
-    });
-    return elementContainer;
-  }
-</script>
-=======
   
     function groupLeaves(leaves, seperator) {
       subtypes = new Set();
@@ -543,4 +499,21 @@
 </body>
 
 </html>
->>>>>>> 46d21bb0
+
+  function generateColorArray(elements) {
+    let elementContainer = "";
+    elements.forEach((element) => {
+      elementContainer += `
+                <div class="uk-tile uk-tile-default uk-padding-remove">
+                    <div>
+                        ${element}
+                    </div>
+                    <div>
+                        <input id="taxa-${element}" type="color" name="taxa-color-${element}" value="#000000">
+                    </div>
+                </div>
+                    `;
+    });
+    return elementContainer;
+  }
+</script>